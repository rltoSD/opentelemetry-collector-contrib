// Copyright The OpenTelemetry Authors
//
// Licensed under the Apache License, Version 2.0 (the "License");
// you may not use this file except in compliance with the License.
// You may obtain a copy of the License at
//
//     http://www.apache.org/licenses/LICENSE-2.0
//
// Unless required by applicable law or agreed to in writing, software
// distributed under the License is distributed on an "AS IS" BASIS,
// WITHOUT WARRANTIES OR CONDITIONS OF ANY KIND, either express or implied.
// See the License for the specific language governing permissions and
// limitations under the License.

package awsxrayproxy

import (
	"context"

	"go.opentelemetry.io/collector/component"
	"go.opentelemetry.io/collector/config"
	"go.opentelemetry.io/collector/config/confignet"
	"go.opentelemetry.io/collector/config/configtls"
	"go.opentelemetry.io/collector/extension/extensionhelper"

	"github.com/open-telemetry/opentelemetry-collector-contrib/internal/aws/proxy"
)

const (
	// The value of extension "type" in configuration.
	typeStr = "awsxrayproxy"

	defaultEndpoint = "0.0.0.0:2000"
)

// NewFactory creates a factory for awsxrayproxy extension.
func NewFactory() component.ExtensionFactory {
	return extensionhelper.NewFactory(
		typeStr,
		createDefaultConfig,
		createExtension,
	)
}

func createDefaultConfig() config.Extension {
	return &Config{
<<<<<<< HEAD
		ExtensionSettings: config.NewExtensionSettings(config.NewComponentID(typeStr)),
		TCPAddr: confignet.TCPAddr{
			Endpoint: defaultEndpoint,
		},
		ProxyAddress: "",
		TLSSetting: configtls.TLSClientSetting{
			Insecure:   false,
			ServerName: "",
=======
		ExtensionSettings: config.NewExtensionSettings(config.NewID(typeStr)),
		ProxyConfig: proxy.Config{
			TCPAddr: confignet.TCPAddr{
				Endpoint: defaultEndpoint,
			},
			TLSSetting: configtls.TLSClientSetting{
				Insecure: false,
			},
>>>>>>> 182b5c2a
		},
	}
}

func createExtension(_ context.Context, params component.ExtensionCreateSettings, cfg config.Extension) (component.Extension, error) {
	return newXrayProxy(cfg.(*Config), params.Logger)
}<|MERGE_RESOLUTION|>--- conflicted
+++ resolved
@@ -44,17 +44,7 @@
 
 func createDefaultConfig() config.Extension {
 	return &Config{
-<<<<<<< HEAD
 		ExtensionSettings: config.NewExtensionSettings(config.NewComponentID(typeStr)),
-		TCPAddr: confignet.TCPAddr{
-			Endpoint: defaultEndpoint,
-		},
-		ProxyAddress: "",
-		TLSSetting: configtls.TLSClientSetting{
-			Insecure:   false,
-			ServerName: "",
-=======
-		ExtensionSettings: config.NewExtensionSettings(config.NewID(typeStr)),
 		ProxyConfig: proxy.Config{
 			TCPAddr: confignet.TCPAddr{
 				Endpoint: defaultEndpoint,
@@ -62,7 +52,6 @@
 			TLSSetting: configtls.TLSClientSetting{
 				Insecure: false,
 			},
->>>>>>> 182b5c2a
 		},
 	}
 }
