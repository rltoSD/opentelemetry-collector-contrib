--- conflicted
+++ resolved
@@ -141,22 +141,6 @@
 	testComponentCustomConfig(t, targets, mp, cfg)
 }
 
-<<<<<<< HEAD
-const honorLabelsTarget = `
-# HELP test_gauge0 This is my gauge
-# TYPE test_gauge0 gauge
-test_gauge0{instance="hostname:8080",job="honor_labels_test",testLabel="value1"} 1
-`
-
-func verifyHonorLabelsFalse(t *testing.T, td *testData, rms []*pdata.ResourceMetrics) {
-	want := td.attributes
-	require.Greater(t, len(rms), 0, "At least one resource metric should be present")
-
-	metrics1 := rms[0].InstrumentationLibraryMetrics().At(0).Metrics()
-	ts1 := metrics1.At(0).Gauge().DataPoints().At(0).Timestamp()
-
-	doCompare(t, "honor_labels_false", want, rms[0], []testExpectation{
-=======
 const targetLabelNameLimit1 = `
 # HELP test_gauge0 This is my gauge
 # TYPE test_gauge0 gauge
@@ -189,25 +173,12 @@
 				},
 			},
 		),
->>>>>>> 6fff7610
-		assertMetricPresent("test_gauge0",
-			compareMetricType(pdata.MetricDataTypeGauge),
-			[]dataPointExpectation{
-				{
-					numberPointComparator: []numberPointComparator{
-						compareTimestamp(ts1),
-<<<<<<< HEAD
-						compareDoubleValue(1),
-						//job and instance labels must be prefixed with "exported_"
-						compareAttributes(map[string]string{"exported_job": "honor_labels_test", "exported_instance": "hostname:8080", "testLabel": "value1"}),
-					},
-				},
-			}),
-	})
-}
-
-func TestHonorLabelsFalseConfig(t *testing.T) {
-=======
+		assertMetricPresent("test_gauge0",
+			compareMetricType(pdata.MetricDataTypeGauge),
+			[]dataPointExpectation{
+				{
+					numberPointComparator: []numberPointComparator{
+						compareTimestamp(ts1),
 						compareDoubleValue(10),
 						compareAttributes(map[string]string{"label1": "value1", "label2": "value2"}),
 					},
@@ -228,40 +199,10 @@
 `
 
 func TestLabelNameLimitConfig(t *testing.T) {
->>>>>>> 6fff7610
 	targets := []*testData{
 		{
 			name: "target1",
 			pages: []mockPrometheusResponse{
-<<<<<<< HEAD
-				{code: 200, data: honorLabelsTarget},
-			},
-			validateFunc: verifyHonorLabelsFalse,
-		},
-	}
-
-	testComponent(t, targets, false, "")
-}
-
-func verifyHonorLabelsTrue(t *testing.T, td *testData, rms []*pdata.ResourceMetrics) {
-	//Test for honor_labels: true is skipped. Currently, the Prometheus receiver is unable to support this config
-	//See: https://github.com/open-telemetry/opentelemetry-collector-contrib/issues/5757
-	t.Skip("skipping test for honor_labels true configuration")
-
-	require.Greater(t, len(rms), 0, "At least one resource metric should be present")
-
-	//job and instance label values should be honored from honorLabelsTarget
-	expectedAttributes := td.attributes
-	expectedAttributes.Update("job", pdata.NewAttributeValueString("honor_labels_test"))
-	expectedAttributes.Update("instance", pdata.NewAttributeValueString("hostname:8080"))
-	expectedAttributes.Update("host.name", pdata.NewAttributeValueString("hostname"))
-	expectedAttributes.Update("port", pdata.NewAttributeValueString("8080"))
-
-	metrics1 := rms[0].InstrumentationLibraryMetrics().At(0).Metrics()
-	ts1 := metrics1.At(0).Gauge().DataPoints().At(0).Timestamp()
-
-	doCompare(t, "honor_labels_true", expectedAttributes, rms[0], []testExpectation{
-=======
 				{code: 200, data: targetLabelNameLimit1},
 			},
 			validateFunc: verifyLabelLengthTarget1,
@@ -393,14 +334,134 @@
 	ts1 := metrics1.At(0).Gauge().DataPoints().At(0).Timestamp()
 
 	e1 := []testExpectation{
->>>>>>> 6fff7610
-		assertMetricPresent("test_gauge0",
-			compareMetricType(pdata.MetricDataTypeGauge),
-			[]dataPointExpectation{
-				{
-					numberPointComparator: []numberPointComparator{
-						compareTimestamp(ts1),
-<<<<<<< HEAD
+		assertMetricPresent("test_gauge0",
+			compareMetricType(pdata.MetricDataTypeGauge),
+			[]dataPointExpectation{
+				{
+					numberPointComparator: []numberPointComparator{
+						compareTimestamp(ts1),
+						compareDoubleValue(19),
+						compareAttributes(map[string]string{"id": "1"}),
+					},
+				},
+				{
+					numberPointComparator: []numberPointComparator{
+						compareTimestamp(ts1),
+						compareDoubleValue(2),
+						compareAttributes(map[string]string{"id": "2", "testLabel": "foobar"}),
+					},
+				},
+			}),
+		assertMetricPresent("test_counter0",
+			compareMetricType(pdata.MetricDataTypeSum),
+			[]dataPointExpectation{
+				{
+					numberPointComparator: []numberPointComparator{
+						compareTimestamp(ts1),
+						compareDoubleValue(100),
+						compareAttributes(map[string]string{"id": "1"}),
+					},
+				},
+				{
+					numberPointComparator: []numberPointComparator{
+						compareTimestamp(ts1),
+						compareDoubleValue(110),
+						compareAttributes(map[string]string{"id": "2", "testLabel": "foobar"}),
+					},
+				},
+			}),
+	}
+	doCompare(t, "scrape-empty-label-values-2", want, rms[0], e1)
+}
+
+func TestEmptyLabelValues(t *testing.T) {
+	targets := []*testData{
+		{
+			name: "target1",
+			pages: []mockPrometheusResponse{
+				{code: 200, data: emptyLabelValuesTarget1},
+			},
+			validateFunc: verifyEmptyLabelValuesTarget1,
+		},
+		{
+			name: "target2",
+			pages: []mockPrometheusResponse{
+				{code: 200, data: emptyLabelValuesTarget2},
+			},
+			validateFunc: verifyEmptyLabelValuesTarget2,
+		},
+	}
+	testComponent(t, targets, false, "")
+}
+
+const honorLabelsTarget = `
+# HELP test_gauge0 This is my gauge
+# TYPE test_gauge0 gauge
+test_gauge0{instance="hostname:8080",job="honor_labels_test",testLabel="value1"} 1
+`
+
+func verifyHonorLabelsFalse(t *testing.T, td *testData, rms []*pdata.ResourceMetrics) {
+	want := td.attributes
+	require.Greater(t, len(rms), 0, "At least one resource metric should be present")
+
+	metrics1 := rms[0].InstrumentationLibraryMetrics().At(0).Metrics()
+	ts1 := metrics1.At(0).Gauge().DataPoints().At(0).Timestamp()
+
+	doCompare(t, "honor_labels_false", want, rms[0], []testExpectation{
+		assertMetricPresent("test_gauge0",
+			compareMetricType(pdata.MetricDataTypeGauge),
+			[]dataPointExpectation{
+				{
+					numberPointComparator: []numberPointComparator{
+						compareTimestamp(ts1),
+						compareDoubleValue(1),
+						//job and instance labels must be prefixed with "exported_"
+						compareAttributes(map[string]string{"exported_job": "honor_labels_test", "exported_instance": "hostname:8080", "testLabel": "value1"}),
+					},
+				},
+			}),
+	})
+}
+
+func TestHonorLabelsFalseConfig(t *testing.T) {
+	targets := []*testData{
+		{
+			name: "target1",
+			pages: []mockPrometheusResponse{
+				{code: 200, data: honorLabelsTarget},
+			},
+			validateFunc: verifyHonorLabelsFalse,
+		},
+	}
+
+	testComponent(t, targets, false, "")
+}
+
+func verifyHonorLabelsTrue(t *testing.T, td *testData, rms []*pdata.ResourceMetrics) {
+	//Test for honor_labels: true is skipped. Currently, the Prometheus receiver is unable to support this config
+	//See: https://github.com/open-telemetry/opentelemetry-collector-contrib/issues/5757
+	//TODO: Enable this test once issue 5757 is resolved
+	t.Skip("skipping test for honor_labels true configuration")
+
+	require.Greater(t, len(rms), 0, "At least one resource metric should be present")
+
+	//job and instance label values should be honored from honorLabelsTarget
+	expectedAttributes := td.attributes
+	expectedAttributes.Update("job", pdata.NewAttributeValueString("honor_labels_test"))
+	expectedAttributes.Update("instance", pdata.NewAttributeValueString("hostname:8080"))
+	expectedAttributes.Update("host.name", pdata.NewAttributeValueString("hostname"))
+	expectedAttributes.Update("port", pdata.NewAttributeValueString("8080"))
+
+	metrics1 := rms[0].InstrumentationLibraryMetrics().At(0).Metrics()
+	ts1 := metrics1.At(0).Gauge().DataPoints().At(0).Timestamp()
+
+	doCompare(t, "honor_labels_true", expectedAttributes, rms[0], []testExpectation{
+		assertMetricPresent("test_gauge0",
+			compareMetricType(pdata.MetricDataTypeGauge),
+			[]dataPointExpectation{
+				{
+					numberPointComparator: []numberPointComparator{
+						compareTimestamp(ts1),
 						compareDoubleValue(1),
 						compareAttributes(map[string]string{"testLabel": "value1"}),
 					},
@@ -428,58 +489,4 @@
 	}
 
 	testComponentCustomConfig(t, targets, mp, cfg)
-=======
-						compareDoubleValue(19),
-						compareAttributes(map[string]string{"id": "1"}),
-					},
-				},
-				{
-					numberPointComparator: []numberPointComparator{
-						compareTimestamp(ts1),
-						compareDoubleValue(2),
-						compareAttributes(map[string]string{"id": "2", "testLabel": "foobar"}),
-					},
-				},
-			}),
-		assertMetricPresent("test_counter0",
-			compareMetricType(pdata.MetricDataTypeSum),
-			[]dataPointExpectation{
-				{
-					numberPointComparator: []numberPointComparator{
-						compareTimestamp(ts1),
-						compareDoubleValue(100),
-						compareAttributes(map[string]string{"id": "1"}),
-					},
-				},
-				{
-					numberPointComparator: []numberPointComparator{
-						compareTimestamp(ts1),
-						compareDoubleValue(110),
-						compareAttributes(map[string]string{"id": "2", "testLabel": "foobar"}),
-					},
-				},
-			}),
-	}
-	doCompare(t, "scrape-empty-label-values-2", want, rms[0], e1)
-}
-
-func TestEmptyLabelValues(t *testing.T) {
-	targets := []*testData{
-		{
-			name: "target1",
-			pages: []mockPrometheusResponse{
-				{code: 200, data: emptyLabelValuesTarget1},
-			},
-			validateFunc: verifyEmptyLabelValuesTarget1,
-		},
-		{
-			name: "target2",
-			pages: []mockPrometheusResponse{
-				{code: 200, data: emptyLabelValuesTarget2},
-			},
-			validateFunc: verifyEmptyLabelValuesTarget2,
-		},
-	}
-	testComponent(t, targets, false, "")
->>>>>>> 6fff7610
 }