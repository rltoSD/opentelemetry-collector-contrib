// Copyright 2020 OpenTelemetry Authors
//
// Licensed under the Apache License, Version 2.0 (the "License");
// you may not use this file except in compliance with the License.
// You may obtain a copy of the License at
//
//      http://www.apache.org/licenses/LICENSE-2.0
//
// Unless required by applicable law or agreed to in writing, software
// distributed under the License is distributed on an "AS IS" BASIS,
// WITHOUT WARRANTIES OR CONDITIONS OF ANY KIND, either express or implied.
// See the License for the specific language governing permissions and
// limitations under the License.

package kube

import (
	"fmt"
	"reflect"
	"regexp"
	"testing"
	"time"

	"github.com/stretchr/testify/assert"
	"github.com/stretchr/testify/require"
	"go.uber.org/zap"
	"go.uber.org/zap/zapcore"
	"go.uber.org/zap/zaptest/observer"
	api_v1 "k8s.io/api/core/v1"
	meta_v1 "k8s.io/apimachinery/pkg/apis/meta/v1"
	"k8s.io/apimachinery/pkg/fields"
	"k8s.io/apimachinery/pkg/labels"
	"k8s.io/apimachinery/pkg/selection"
	"k8s.io/client-go/kubernetes"
	"k8s.io/client-go/kubernetes/fake"

	"github.com/open-telemetry/opentelemetry-collector-contrib/internal/k8sconfig"
)

func newFakeAPIClientset(_ k8sconfig.APIConfig) (kubernetes.Interface, error) {
	return fake.NewSimpleClientset(), nil
}

func podAddAndUpdateTest(t *testing.T, c *WatchClient, handler func(obj interface{})) {
	assert.Equal(t, len(c.Pods), 0)

	// pod without IP
	pod := &api_v1.Pod{}
	handler(pod)
	assert.Equal(t, len(c.Pods), 0)

	pod = &api_v1.Pod{}
	pod.Name = "podA"
	pod.Status.PodIP = "1.1.1.1"
	handler(pod)
	assert.Equal(t, len(c.Pods), 1)
	got := c.Pods["1.1.1.1"]
	assert.Equal(t, got.Address, "1.1.1.1")
	assert.Equal(t, got.Name, "podA")
	assert.Equal(t, got.PodUID, "")

	pod = &api_v1.Pod{}
	pod.Name = "podB"
	pod.Status.PodIP = "1.1.1.1"
	handler(pod)
	assert.Equal(t, len(c.Pods), 1)
	got = c.Pods["1.1.1.1"]
	assert.Equal(t, got.Address, "1.1.1.1")
	assert.Equal(t, got.Name, "podB")
	assert.Equal(t, got.PodUID, "")

	pod = &api_v1.Pod{}
	pod.Name = "podC"
	pod.Status.PodIP = "2.2.2.2"
	pod.UID = "aaaaaaaa-bbbb-cccc-dddd-eeeeeeeeeeee"
	handler(pod)
	assert.Equal(t, len(c.Pods), 3)
	got = c.Pods["2.2.2.2"]
	assert.Equal(t, got.Address, "2.2.2.2")
	assert.Equal(t, got.Name, "podC")
	assert.Equal(t, got.PodUID, "aaaaaaaa-bbbb-cccc-dddd-eeeeeeeeeeee")
	got = c.Pods["aaaaaaaa-bbbb-cccc-dddd-eeeeeeeeeeee"]
	assert.Equal(t, got.Address, "2.2.2.2")
	assert.Equal(t, got.Name, "podC")
	assert.Equal(t, got.PodUID, "aaaaaaaa-bbbb-cccc-dddd-eeeeeeeeeeee")

}

func namespaceAddAndUpdateTest(t *testing.T, c *WatchClient, handler func(obj interface{})) {
	assert.Equal(t, len(c.Namespaces), 0)

	namespace := &api_v1.Namespace{}
	handler(namespace)
	assert.Equal(t, len(c.Namespaces), 0)

	namespace = &api_v1.Namespace{}
	namespace.Name = "namespaceA"
	handler(namespace)
	assert.Equal(t, len(c.Namespaces), 1)
	got := c.Namespaces["namespaceA"]
	assert.Equal(t, got.Name, "namespaceA")
	assert.Equal(t, got.NamespaceUID, "")

	namespace = &api_v1.Namespace{}
	namespace.Name = "namespaceB"
	namespace.UID = "aaaaaaaa-bbbb-cccc-dddd-eeeeeeeeeeee"
	handler(namespace)
	assert.Equal(t, len(c.Namespaces), 2)
	got = c.Namespaces["namespaceB"]
	assert.Equal(t, got.Name, "namespaceB")
	assert.Equal(t, got.NamespaceUID, "aaaaaaaa-bbbb-cccc-dddd-eeeeeeeeeeee")
}

func TestDefaultClientset(t *testing.T) {
<<<<<<< HEAD
	c, err := New(zap.NewNop(), k8sconfig.APIConfig{}, ExtractionRules{}, Filters{}, []Association{}, Excludes{}, nil, nil)
=======
	c, err := New(zap.NewNop(), k8sconfig.APIConfig{}, ExtractionRules{}, Filters{}, []Association{}, nil, nil, nil)
>>>>>>> 5ca05386
	assert.Error(t, err)
	assert.Equal(t, "invalid authType for kubernetes: ", err.Error())
	assert.Nil(t, c)

<<<<<<< HEAD
	c, err = New(zap.NewNop(), k8sconfig.APIConfig{}, ExtractionRules{}, Filters{}, []Association{}, Excludes{}, newFakeAPIClientset, nil)
=======
	c, err = New(zap.NewNop(), k8sconfig.APIConfig{}, ExtractionRules{}, Filters{}, []Association{}, newFakeAPIClientset, nil, nil)
>>>>>>> 5ca05386
	assert.NoError(t, err)
	assert.NotNil(t, c)
}

func TestBadFilters(t *testing.T) {
	c, err := New(
		zap.NewNop(),
		k8sconfig.APIConfig{},
		ExtractionRules{},
		Filters{Fields: []FieldFilter{{Op: selection.Exists}}},
		[]Association{},
		Excludes{},
		newFakeAPIClientset,
		NewFakeInformer,
		NewFakeNamespaceInformer,
	)
	assert.Error(t, err)
	assert.Nil(t, c)
}

func TestClientStartStop(t *testing.T) {
	c, _ := newTestClient(t)
	ctr := c.informer.GetController()
	require.IsType(t, &FakeController{}, ctr)
	fctr := ctr.(*FakeController)
	require.NotNil(t, fctr)

	done := make(chan struct{})
	assert.False(t, fctr.HasStopped())
	go func() {
		c.Start()
		close(done)
	}()
	c.Stop()
	<-done
	time.Sleep(time.Second)
	assert.True(t, fctr.HasStopped())
}

func TestConstructorErrors(t *testing.T) {
	er := ExtractionRules{}
	ff := Filters{}
	t.Run("client-provider-call", func(t *testing.T) {
		var gotAPIConfig k8sconfig.APIConfig
		apiCfg := k8sconfig.APIConfig{
			AuthType: "test-auth-type",
		}
		clientProvider := func(c k8sconfig.APIConfig) (kubernetes.Interface, error) {
			gotAPIConfig = c
			return nil, fmt.Errorf("error creating k8s client")
		}
<<<<<<< HEAD
		c, err := New(zap.NewNop(), apiCfg, er, ff, []Association{}, Excludes{}, clientProvider, NewFakeInformer)
=======
		c, err := New(zap.NewNop(), apiCfg, er, ff, []Association{}, clientProvider, NewFakeInformer, NewFakeNamespaceInformer)
>>>>>>> 5ca05386
		assert.Nil(t, c)
		assert.Error(t, err)
		assert.Equal(t, err.Error(), "error creating k8s client")
		assert.Equal(t, apiCfg, gotAPIConfig)
	})
}

func TestPodAdd(t *testing.T) {
	c, _ := newTestClient(t)
	podAddAndUpdateTest(t, c, c.handlePodAdd)
}

func TestNamespaceAdd(t *testing.T) {
	c, _ := newTestClient(t)
	namespaceAddAndUpdateTest(t, c, c.handleNamespaceAdd)
}

func TestPodHostNetwork(t *testing.T) {
	c, _ := newTestClient(t)
	assert.Equal(t, 0, len(c.Pods))

	pod := &api_v1.Pod{}
	pod.Name = "podA"
	pod.Status.PodIP = "1.1.1.1"
	pod.Spec.HostNetwork = true
	c.handlePodAdd(pod)
	assert.Equal(t, len(c.Pods), 1)
	got := c.Pods["1.1.1.1"]
	assert.Equal(t, got.Address, "1.1.1.1")
	assert.Equal(t, got.Name, "podA")
	assert.True(t, got.Ignore)
}

func TestPodAddOutOfSync(t *testing.T) {
	c, _ := newTestClient(t)
	assert.Equal(t, len(c.Pods), 0)

	pod := &api_v1.Pod{}
	pod.Name = "podA"
	pod.Status.PodIP = "1.1.1.1"
	startTime := meta_v1.NewTime(time.Now())
	pod.Status.StartTime = &startTime
	c.handlePodAdd(pod)
	assert.Equal(t, len(c.Pods), 1)
	got := c.Pods["1.1.1.1"]
	assert.Equal(t, got.Address, "1.1.1.1")
	assert.Equal(t, got.Name, "podA")

	pod2 := &api_v1.Pod{}
	pod2.Name = "podB"
	pod.Status.PodIP = "1.1.1.1"
	startTime2 := meta_v1.NewTime(time.Now().Add(-time.Second * 10))
	pod.Status.StartTime = &startTime2
	c.handlePodAdd(pod)
	assert.Equal(t, len(c.Pods), 1)
	got = c.Pods["1.1.1.1"]
	assert.Equal(t, got.Address, "1.1.1.1")
	assert.Equal(t, got.Name, "podA")
}

func TestPodUpdate(t *testing.T) {
	c, _ := newTestClient(t)
	podAddAndUpdateTest(t, c, func(obj interface{}) {
		// first argument (old pod) is not used right now
		c.handlePodUpdate(&api_v1.Pod{}, obj)
	})
}

func TestNamespaceUpdate(t *testing.T) {
	c, _ := newTestClient(t)
	namespaceAddAndUpdateTest(t, c, func(obj interface{}) {
		// first argument (old namespace) is not used right now
		c.handleNamespaceUpdate(&api_v1.Namespace{}, obj)
	})
}

func TestPodDelete(t *testing.T) {
	c, _ := newTestClient(t)
	podAddAndUpdateTest(t, c, c.handlePodAdd)
	assert.Equal(t, len(c.Pods), 3)
	assert.Equal(t, c.Pods["1.1.1.1"].Address, "1.1.1.1")

	// delete empty IP pod
	c.handlePodDelete(&api_v1.Pod{})

	// delete non-existent IP
	pod := &api_v1.Pod{}
	pod.Status.PodIP = "9.9.9.9"
	c.handlePodDelete(pod)
	assert.Equal(t, len(c.Pods), 3)
	got := c.Pods["1.1.1.1"]
	assert.Equal(t, got.Address, "1.1.1.1")
	assert.Equal(t, len(c.deleteQueue), 0)

	// delete matching IP with wrong name/different pod
	pod = &api_v1.Pod{}
	pod.Status.PodIP = "1.1.1.1"
	c.handlePodDelete(pod)
	got = c.Pods["1.1.1.1"]
	assert.Equal(t, len(c.Pods), 3)
	assert.Equal(t, got.Address, "1.1.1.1")
	assert.Equal(t, len(c.deleteQueue), 0)

	// delete matching IP and name
	pod = &api_v1.Pod{}
	pod.Name = "podB"
	pod.Status.PodIP = "1.1.1.1"
	tsBeforeDelete := time.Now()
	c.handlePodDelete(pod)
	assert.Equal(t, len(c.Pods), 3)
	assert.Equal(t, len(c.deleteQueue), 1)
	deleteRequest := c.deleteQueue[0]
	assert.Equal(t, deleteRequest.id, PodIdentifier("1.1.1.1"))
	assert.Equal(t, deleteRequest.podName, "podB")
	assert.False(t, deleteRequest.ts.Before(tsBeforeDelete))
	assert.False(t, deleteRequest.ts.After(time.Now()))

	pod = &api_v1.Pod{}
	pod.Name = "podC"
	pod.Status.PodIP = "2.2.2.2"
	pod.UID = "aaaaaaaa-bbbb-cccc-dddd-eeeeeeeeeeee"
	tsBeforeDelete = time.Now()
	c.handlePodDelete(pod)
	assert.Equal(t, len(c.Pods), 3)
	assert.Equal(t, len(c.deleteQueue), 3)
	deleteRequest = c.deleteQueue[1]
	assert.Equal(t, deleteRequest.id, PodIdentifier("2.2.2.2"))
	assert.Equal(t, deleteRequest.podName, "podC")
	assert.False(t, deleteRequest.ts.Before(tsBeforeDelete))
	assert.False(t, deleteRequest.ts.After(time.Now()))
	deleteRequest = c.deleteQueue[2]
	assert.Equal(t, deleteRequest.id, PodIdentifier("aaaaaaaa-bbbb-cccc-dddd-eeeeeeeeeeee"))
	assert.Equal(t, deleteRequest.podName, "podC")
	assert.False(t, deleteRequest.ts.Before(tsBeforeDelete))
	assert.False(t, deleteRequest.ts.After(time.Now()))
}

func TestNamespaceDelete(t *testing.T) {
	c, _ := newTestClient(t)
	namespaceAddAndUpdateTest(t, c, c.handleNamespaceAdd)
	assert.Equal(t, len(c.Namespaces), 2)
	assert.Equal(t, c.Namespaces["namespaceA"].Name, "namespaceA")

	// delete empty namespace
	c.handleNamespaceDelete(&api_v1.Namespace{})

	// delete non-existent namespace
	namespace := &api_v1.Namespace{}
	namespace.Name = "namespaceC"
	c.handleNamespaceDelete(namespace)
	assert.Equal(t, len(c.Namespaces), 2)
	got := c.Namespaces["namespaceA"]
	assert.Equal(t, got.Name, "namespaceA")
}

func TestDeleteQueue(t *testing.T) {
	c, _ := newTestClient(t)
	podAddAndUpdateTest(t, c, c.handlePodAdd)
	assert.Equal(t, len(c.Pods), 3)
	assert.Equal(t, c.Pods["1.1.1.1"].Address, "1.1.1.1")

	// delete pod
	pod := &api_v1.Pod{}
	pod.Name = "podB"
	pod.Status.PodIP = "1.1.1.1"
	c.handlePodDelete(pod)
	assert.Equal(t, len(c.Pods), 3)
	assert.Equal(t, len(c.deleteQueue), 1)
}

func TestDeleteLoop(t *testing.T) {
	// go c.deleteLoop(time.Second * 1)
	c, _ := newTestClient(t)

	pod := &api_v1.Pod{}
	pod.Status.PodIP = "1.1.1.1"
	c.handlePodAdd(pod)
	assert.Equal(t, len(c.Pods), 1)
	assert.Equal(t, len(c.deleteQueue), 0)

	c.handlePodDelete(pod)
	assert.Equal(t, len(c.Pods), 1)
	assert.Equal(t, len(c.deleteQueue), 1)

	gracePeriod := time.Millisecond * 500
	go c.deleteLoop(time.Millisecond, gracePeriod)
	go func() {
		time.Sleep(time.Millisecond * 50)
		c.m.Lock()
		assert.Equal(t, len(c.Pods), 1)
		c.m.Unlock()
		c.deleteMut.Lock()
		assert.Equal(t, len(c.deleteQueue), 1)
		c.deleteMut.Unlock()

		time.Sleep(gracePeriod + (time.Millisecond * 50))
		c.m.Lock()
		assert.Equal(t, len(c.Pods), 0)
		c.m.Unlock()
		c.deleteMut.Lock()
		assert.Equal(t, len(c.deleteQueue), 0)
		c.deleteMut.Unlock()
		close(c.stopCh)
	}()
	<-c.stopCh
}

func TestGetIgnoredPod(t *testing.T) {
	c, _ := newTestClient(t)
	pod := &api_v1.Pod{}
	pod.Status.PodIP = "1.1.1.1"
	c.handlePodAdd(pod)
	c.Pods[PodIdentifier(pod.Status.PodIP)].Ignore = true
	got, ok := c.GetPod(PodIdentifier(pod.Status.PodIP))
	assert.Nil(t, got)
	assert.False(t, ok)
}

func TestHandlerWrongType(t *testing.T) {
	c, logs := newTestClientWithRulesAndFilters(t, ExtractionRules{}, Filters{})
	assert.Equal(t, logs.Len(), 0)
	c.handlePodAdd(1)
	c.handlePodDelete(1)
	c.handlePodUpdate(1, 2)
	assert.Equal(t, logs.Len(), 3)
	for _, l := range logs.All() {
		assert.Equal(t, l.Message, "object received was not of type api_v1.Pod")
	}
}

func TestExtractionRules(t *testing.T) {
	c, _ := newTestClientWithRulesAndFilters(t, ExtractionRules{}, Filters{})

	pod := &api_v1.Pod{
		ObjectMeta: meta_v1.ObjectMeta{
			Name:              "auth-service-abc12-xyz3",
			UID:               "aaaaaaaa-bbbb-cccc-dddd-eeeeeeeeeeee",
			Namespace:         "ns1",
			CreationTimestamp: meta_v1.Now(),
			ClusterName:       "cluster1",
			Labels: map[string]string{
				"label1": "lv1",
				"label2": "k1=v1 k5=v5 extra!",
			},
			Annotations: map[string]string{
				"annotation1": "av1",
			},
		},
		Spec: api_v1.PodSpec{
			NodeName: "node1",
		},
		Status: api_v1.PodStatus{
			PodIP: "1.1.1.1",
		},
	}

	testCases := []struct {
		name       string
		rules      ExtractionRules
		attributes map[string]string
	}{{
		name:       "no-rules",
		rules:      ExtractionRules{},
		attributes: nil,
	}, {
		name: "deployment",
		rules: ExtractionRules{
			Deployment: true,
		},
		attributes: map[string]string{
			"k8s.deployment.name": "auth-service",
		},
	}, {
		name: "metadata",
		rules: ExtractionRules{
			Deployment: true,
			Namespace:  true,
			PodName:    true,
			PodUID:     true,
			Node:       true,
			Cluster:    true,
			StartTime:  true,
		},
		attributes: map[string]string{
			"k8s.deployment.name": "auth-service",
			"k8s.namespace.name":  "ns1",
			"k8s.cluster.name":    "cluster1",
			"k8s.node.name":       "node1",
			"k8s.pod.name":        "auth-service-abc12-xyz3",
			"k8s.pod.uid":         "aaaaaaaa-bbbb-cccc-dddd-eeeeeeeeeeee",
			"k8s.pod.start_time":  pod.GetCreationTimestamp().String(),
		},
	}, {
		name: "labels",
		rules: ExtractionRules{
			Annotations: []FieldExtractionRule{{
				Name: "a1",
				Key:  "annotation1",
				From: MetadataFromPod,
			},
			},
			Labels: []FieldExtractionRule{{
				Name: "l1",
				Key:  "label1",
				From: MetadataFromPod,
			}, {
				Name:  "l2",
				Key:   "label2",
				Regex: regexp.MustCompile(`k5=(?P<value>[^\s]+)`),
				From:  MetadataFromPod,
			},
			},
		},
		attributes: map[string]string{
			"l1": "lv1",
			"l2": "v5",
			"a1": "av1",
		},
	}, {
		// By default if the From field is not set for labels and annotations we want to extract them from pod
		name: "labels-annotations-default-pod",
		rules: ExtractionRules{
			Annotations: []FieldExtractionRule{{
				Name: "a1",
				Key:  "annotation1",
			},
			},
			Labels: []FieldExtractionRule{{
				Name: "l1",
				Key:  "label1",
			}, {
				Name:  "l2",
				Key:   "label2",
				Regex: regexp.MustCompile(`k5=(?P<value>[^\s]+)`),
			},
			},
		},
		attributes: map[string]string{
			"l1": "lv1",
			"l2": "v5",
			"a1": "av1",
		},
	},
	}
	for _, tc := range testCases {
		t.Run(tc.name, func(t *testing.T) {
			c.Rules = tc.rules
			c.handlePodAdd(pod)
			p, ok := c.GetPod(PodIdentifier(pod.Status.PodIP))
			require.True(t, ok)

			assert.Equal(t, len(tc.attributes), len(p.Attributes))
			for k, v := range tc.attributes {
				got, ok := p.Attributes[k]
				assert.True(t, ok)
				assert.Equal(t, v, got)
			}
		})
	}
}

func TestNamespaceExtractionRules(t *testing.T) {
	c, _ := newTestClientWithRulesAndFilters(t, ExtractionRules{}, Filters{})

	namespace := &api_v1.Namespace{
		ObjectMeta: meta_v1.ObjectMeta{
			Name:              "auth-service-namespace-abc12-xyz3",
			UID:               "aaaaaaaa-bbbb-cccc-dddd-eeeeeeeeeeee",
			CreationTimestamp: meta_v1.Now(),
			Labels: map[string]string{
				"label1": "lv1",
			},
			Annotations: map[string]string{
				"annotation1": "av1",
			},
		},
	}

	testCases := []struct {
		name       string
		rules      ExtractionRules
		attributes map[string]string
	}{{
		name:       "no-rules",
		rules:      ExtractionRules{},
		attributes: nil,
	}, {
		name: "labels",
		rules: ExtractionRules{
			Annotations: []FieldExtractionRule{{
				Name: "a1",
				Key:  "annotation1",
				From: MetadataFromNamespace,
			},
			},
			Labels: []FieldExtractionRule{{
				Name: "l1",
				Key:  "label1",
				From: MetadataFromNamespace,
			},
			},
		},
		attributes: map[string]string{
			"l1": "lv1",
			"a1": "av1",
		},
	},
	}
	for _, tc := range testCases {
		t.Run(tc.name, func(t *testing.T) {
			c.Rules = tc.rules
			c.handleNamespaceAdd(namespace)
			p, ok := c.GetNamespace(namespace.Name)
			require.True(t, ok)

			assert.Equal(t, len(tc.attributes), len(p.Attributes))
			for k, v := range tc.attributes {
				got, ok := p.Attributes[k]
				assert.True(t, ok)
				assert.Equal(t, v, got)
			}
		})
	}
}

func TestFilters(t *testing.T) {
	testCases := []struct {
		name    string
		filters Filters
		labels  string
		fields  string
	}{{
		name:    "no-filters",
		filters: Filters{},
	}, {
		name: "namespace",
		filters: Filters{
			Namespace: "default",
		},
	}, {
		name: "node",
		filters: Filters{
			Node: "ec2-test",
		},
		fields: "spec.nodeName=ec2-test",
	}, {
		name: "labels-and-fields",
		filters: Filters{
			Labels: []FieldFilter{
				{
					Key:   "k1",
					Value: "v1",
					Op:    selection.Equals,
				},
				{
					Key:   "k2",
					Value: "v2",
					Op:    selection.NotEquals,
				},
			},
			Fields: []FieldFilter{
				{
					Key:   "k1",
					Value: "v1",
					Op:    selection.Equals,
				},
				{
					Key:   "k2",
					Value: "v2",
					Op:    selection.NotEquals,
				},
			},
		},
		labels: "k1=v1,k2!=v2",
		fields: "k1=v1,k2!=v2",
	},
	}

	for _, tc := range testCases {
		t.Run(tc.name, func(t *testing.T) {
			c, _ := newTestClientWithRulesAndFilters(t, ExtractionRules{}, tc.filters)
			inf := c.informer.(*FakeInformer)
			assert.Equal(t, tc.filters.Namespace, inf.namespace)
			assert.Equal(t, tc.labels, inf.labelSelector.String())
			assert.Equal(t, tc.fields, inf.fieldSelector.String())
		})
	}

}

func TestPodIgnorePatterns(t *testing.T) {
	testCases := []struct {
		ignore bool
		pod    api_v1.Pod
	}{{
		ignore: false,
		pod:    api_v1.Pod{},
	}, {
		ignore: true,
		pod: api_v1.Pod{
			Spec: api_v1.PodSpec{
				HostNetwork: true,
			},
		},
	}, {
		ignore: true,
		pod: api_v1.Pod{
			ObjectMeta: meta_v1.ObjectMeta{
				Annotations: map[string]string{
					"opentelemetry.io/k8s-processor/ignore": "True ",
				},
			},
		},
	}, {
		ignore: true,
		pod: api_v1.Pod{
			ObjectMeta: meta_v1.ObjectMeta{
				Annotations: map[string]string{
					"opentelemetry.io/k8s-processor/ignore": "true",
				},
			},
		},
	}, {
		ignore: false,
		pod: api_v1.Pod{
			ObjectMeta: meta_v1.ObjectMeta{
				Annotations: map[string]string{
					"opentelemetry.io/k8s-processor/ignore": "false",
				},
			},
		},
	}, {
		ignore: false,
		pod: api_v1.Pod{
			ObjectMeta: meta_v1.ObjectMeta{
				Annotations: map[string]string{
					"opentelemetry.io/k8s-processor/ignore": "",
				},
			},
		},
	}, {
		ignore: true,
		pod: api_v1.Pod{
			ObjectMeta: meta_v1.ObjectMeta{
				Name: "jaeger-agent",
			},
		},
	}, {
		ignore: true,
		pod: api_v1.Pod{
			ObjectMeta: meta_v1.ObjectMeta{
				Name: "jaeger-collector",
			},
		},
	}, {
		ignore: true,
		pod: api_v1.Pod{
			ObjectMeta: meta_v1.ObjectMeta{
				Name: "jaeger-agent-b2zdv",
			},
		},
	}, {
		ignore: false,
		pod: api_v1.Pod{
			ObjectMeta: meta_v1.ObjectMeta{
				Name: "test-pod-name",
			},
		},
	},
	}

	c, _ := newTestClient(t)
	for _, tc := range testCases {
		assert.Equal(t, tc.ignore, c.shouldIgnorePod(&tc.pod))
	}
}

func Test_extractField(t *testing.T) {
	c := WatchClient{}
	type args struct {
		v string
		r FieldExtractionRule
	}
	tests := []struct {
		name string
		args args
		want string
	}{
		{
			"no-regex",
			args{
				"str",
				FieldExtractionRule{Regex: nil},
			},
			"str",
		},
		{
			"basic",
			args{
				"str",
				FieldExtractionRule{Regex: regexp.MustCompile("field=(?P<value>.+)")},
			},
			"",
		},
		{
			"basic",
			args{
				"field=val1",
				FieldExtractionRule{Regex: regexp.MustCompile("field=(?P<value>.+)")},
			},
			"val1",
		},
	}
	for _, tt := range tests {
		t.Run(tt.name, func(t *testing.T) {
			if got := c.extractField(tt.args.v, tt.args.r); got != tt.want {
				t.Errorf("extractField() = %v, want %v", got, tt.want)
			}
		})
	}
}

func Test_selectorsFromFilters(t *testing.T) {
	tests := []struct {
		name    string
		filters Filters
		wantL   labels.Selector
		wantF   fields.Selector
		wantErr bool
	}{
		{
			"label/invalid-op",
			Filters{
				Labels: []FieldFilter{{Op: "invalid-op"}},
			},
			nil,
			nil,
			true,
		},
		{
			"fields/invalid-op",
			Filters{
				Fields: []FieldFilter{{Op: selection.Exists}},
			},
			nil,
			nil,
			true,
		},
	}
	for _, tt := range tests {
		t.Run(tt.name, func(t *testing.T) {
			got, got1, err := selectorsFromFilters(tt.filters)
			if (err != nil) != tt.wantErr {
				t.Errorf("selectorsFromFilters() error = %v, wantErr %v", err, tt.wantErr)
				return
			}
			if !reflect.DeepEqual(got, tt.wantL) {
				t.Errorf("selectorsFromFilters() got = %v, want %v", got, tt.wantL)
			}
			if !reflect.DeepEqual(got1, tt.wantF) {
				t.Errorf("selectorsFromFilters() got1 = %v, want %v", got1, tt.wantF)
			}
		})
	}
}

func TestExtractNamespaceLabelsAnnotations(t *testing.T) {
	c, _ := newTestClientWithRulesAndFilters(t, ExtractionRules{}, Filters{})
	testCases := []struct {
		name                   string
		shouldExtractNamespace bool
		rules                  ExtractionRules
	}{{
		name:                   "empty-rules",
		shouldExtractNamespace: false,
		rules:                  ExtractionRules{},
	}, {
		name:                   "pod-rules",
		shouldExtractNamespace: false,
		rules: ExtractionRules{
			Annotations: []FieldExtractionRule{{
				Name: "a1",
				Key:  "annotation1",
				From: MetadataFromPod,
			},
			},
			Labels: []FieldExtractionRule{{
				Name: "l1",
				Key:  "label1",
				From: MetadataFromPod,
			},
			},
		},
	}, {
		name:                   "namespace-rules-only-annotations",
		shouldExtractNamespace: true,
		rules: ExtractionRules{
			Annotations: []FieldExtractionRule{{
				Name: "a1",
				Key:  "annotation1",
				From: MetadataFromNamespace,
			},
			},
		},
	}, {
		name:                   "namespace-rules-only-labels",
		shouldExtractNamespace: true,
		rules: ExtractionRules{
			Labels: []FieldExtractionRule{{
				Name: "l1",
				Key:  "label1",
				From: MetadataFromNamespace,
			},
			},
		},
	},
	}
	for _, tc := range testCases {
		t.Run(tc.name, func(t *testing.T) {
			c.Rules = tc.rules
			assert.Equal(t, tc.shouldExtractNamespace, c.extractNamespaceLabelsAnnotations())
		})
	}
}

func newTestClientWithRulesAndFilters(t *testing.T, e ExtractionRules, f Filters) (*WatchClient, *observer.ObservedLogs) {
	observedLogger, logs := observer.New(zapcore.WarnLevel)
	logger := zap.New(observedLogger)
<<<<<<< HEAD
	exclude := Excludes{
		Pods: []ExcludePods{
			{Name: regexp.MustCompile(`jaeger-agent`)},
			{Name: regexp.MustCompile(`jaeger-collector`)},
		},
	}
	c, err := New(logger, k8sconfig.APIConfig{}, e, f, []Association{}, exclude, newFakeAPIClientset, NewFakeInformer)
=======
	c, err := New(logger, k8sconfig.APIConfig{}, e, f, []Association{}, newFakeAPIClientset, NewFakeInformer, NewFakeNamespaceInformer)
>>>>>>> 5ca05386
	require.NoError(t, err)
	return c.(*WatchClient), logs
}

func newTestClient(t *testing.T) (*WatchClient, *observer.ObservedLogs) {
	return newTestClientWithRulesAndFilters(t, ExtractionRules{}, Filters{})
}<|MERGE_RESOLUTION|>--- conflicted
+++ resolved
@@ -112,20 +112,12 @@
 }
 
 func TestDefaultClientset(t *testing.T) {
-<<<<<<< HEAD
-	c, err := New(zap.NewNop(), k8sconfig.APIConfig{}, ExtractionRules{}, Filters{}, []Association{}, Excludes{}, nil, nil)
-=======
-	c, err := New(zap.NewNop(), k8sconfig.APIConfig{}, ExtractionRules{}, Filters{}, []Association{}, nil, nil, nil)
->>>>>>> 5ca05386
+	c, err := New(zap.NewNop(), k8sconfig.APIConfig{}, ExtractionRules{}, Filters{}, []Association{}, Excludes{}, nil, nil, nil)
 	assert.Error(t, err)
 	assert.Equal(t, "invalid authType for kubernetes: ", err.Error())
 	assert.Nil(t, c)
 
-<<<<<<< HEAD
-	c, err = New(zap.NewNop(), k8sconfig.APIConfig{}, ExtractionRules{}, Filters{}, []Association{}, Excludes{}, newFakeAPIClientset, nil)
-=======
-	c, err = New(zap.NewNop(), k8sconfig.APIConfig{}, ExtractionRules{}, Filters{}, []Association{}, newFakeAPIClientset, nil, nil)
->>>>>>> 5ca05386
+	c, err = New(zap.NewNop(), k8sconfig.APIConfig{}, ExtractionRules{}, Filters{}, []Association{}, Excludes{}, newFakeAPIClientset, nil, nil)
 	assert.NoError(t, err)
 	assert.NotNil(t, c)
 }
@@ -177,11 +169,7 @@
 			gotAPIConfig = c
 			return nil, fmt.Errorf("error creating k8s client")
 		}
-<<<<<<< HEAD
-		c, err := New(zap.NewNop(), apiCfg, er, ff, []Association{}, Excludes{}, clientProvider, NewFakeInformer)
-=======
-		c, err := New(zap.NewNop(), apiCfg, er, ff, []Association{}, clientProvider, NewFakeInformer, NewFakeNamespaceInformer)
->>>>>>> 5ca05386
+		c, err := New(zap.NewNop(), apiCfg, er, ff, []Association{}, Excludes{}, clientProvider, NewFakeInformer, NewFakeNamespaceInformer)
 		assert.Nil(t, c)
 		assert.Error(t, err)
 		assert.Equal(t, err.Error(), "error creating k8s client")
@@ -910,17 +898,13 @@
 func newTestClientWithRulesAndFilters(t *testing.T, e ExtractionRules, f Filters) (*WatchClient, *observer.ObservedLogs) {
 	observedLogger, logs := observer.New(zapcore.WarnLevel)
 	logger := zap.New(observedLogger)
-<<<<<<< HEAD
 	exclude := Excludes{
 		Pods: []ExcludePods{
 			{Name: regexp.MustCompile(`jaeger-agent`)},
 			{Name: regexp.MustCompile(`jaeger-collector`)},
 		},
 	}
-	c, err := New(logger, k8sconfig.APIConfig{}, e, f, []Association{}, exclude, newFakeAPIClientset, NewFakeInformer)
-=======
-	c, err := New(logger, k8sconfig.APIConfig{}, e, f, []Association{}, newFakeAPIClientset, NewFakeInformer, NewFakeNamespaceInformer)
->>>>>>> 5ca05386
+	c, err := New(logger, k8sconfig.APIConfig{}, e, f, []Association{}, exclude, newFakeAPIClientset, NewFakeInformer, NewFakeNamespaceInformer)
 	require.NoError(t, err)
 	return c.(*WatchClient), logs
 }
